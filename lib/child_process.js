// Copyright Joyent, Inc. and other Node contributors.
//
// Permission is hereby granted, free of charge, to any person obtaining a
// copy of this software and associated documentation files (the
// "Software"), to deal in the Software without restriction, including
// without limitation the rights to use, copy, modify, merge, publish,
// distribute, sublicense, and/or sell copies of the Software, and to permit
// persons to whom the Software is furnished to do so, subject to the
// following conditions:
//
// The above copyright notice and this permission notice shall be included
// in all copies or substantial portions of the Software.
//
// THE SOFTWARE IS PROVIDED "AS IS", WITHOUT WARRANTY OF ANY KIND, EXPRESS
// OR IMPLIED, INCLUDING BUT NOT LIMITED TO THE WARRANTIES OF
// MERCHANTABILITY, FITNESS FOR A PARTICULAR PURPOSE AND NONINFRINGEMENT. IN
// NO EVENT SHALL THE AUTHORS OR COPYRIGHT HOLDERS BE LIABLE FOR ANY CLAIM,
// DAMAGES OR OTHER LIABILITY, WHETHER IN AN ACTION OF CONTRACT, TORT OR
// OTHERWISE, ARISING FROM, OUT OF OR IN CONNECTION WITH THE SOFTWARE OR THE
// USE OR OTHER DEALINGS IN THE SOFTWARE.

var StringDecoder = require('string_decoder').StringDecoder;
var EventEmitter = require('events').EventEmitter;
var net = require('net');
var dgram = require('dgram');
var assert = require('assert');
var util = require('util');

var Process = process.binding('process_wrap').Process;
var WriteWrap = process.binding('stream_wrap').WriteWrap;
var uv = process.binding('uv');

var spawn_sync; // Lazy-loaded process.binding('spawn_sync')
var constants;  // Lazy-loaded process.binding('constants')

var errnoException = util._errnoException;
var handleWraps = {};

function handleWrapGetter(name, callback) {
  var cons;

  Object.defineProperty(handleWraps, name, {
    get: function() {
      if (!util.isUndefined(cons)) return cons;
      return cons = callback();
    }
  });
}

handleWrapGetter('Pipe', function() {
  return process.binding('pipe_wrap').Pipe;
});

handleWrapGetter('TTY', function() {
  return process.binding('tty_wrap').TTY;
});

handleWrapGetter('TCP', function() {
  return process.binding('tcp_wrap').TCP;
});

handleWrapGetter('UDP', function() {
  return process.binding('udp_wrap').UDP;
});

// constructors for lazy loading
function createPipe(ipc) {
  return new handleWraps.Pipe(ipc);
}

function createSocket(pipe, readable) {
  var s = new net.Socket({ handle: pipe });

  if (readable) {
    s.writable = false;
    s.readable = true;
  } else {
    s.writable = true;
    s.readable = false;
  }

  return s;
}


// this object contain function to convert TCP objects to native handle objects
// and back again.
var handleConversion = {
  'net.Native': {
    simultaneousAccepts: true,

    send: function(message, handle) {
      return handle;
    },

    got: function(message, handle, emit) {
      emit(handle);
    }
  },

  'net.Server': {
    simultaneousAccepts: true,

    send: function(message, server) {
      return server._handle;
    },

    got: function(message, handle, emit) {
      var server = new net.Server();
      server.listen(handle, function() {
        emit(server);
      });
    }
  },

  'net.Socket': {
    send: function(message, socket) {
      if (!socket._handle)
        return;

      // if the socket was created by net.Server
      if (socket.server) {
        // the slave should keep track of the socket
        message.key = socket.server._connectionKey;

        var firstTime = !this._channel.sockets.send[message.key];
        var socketList = getSocketList('send', this, message.key);

        // the server should no longer expose a .connection property
        // and when asked to close it should query the socket status from
        // the slaves
        if (firstTime) socket.server._setupSlave(socketList);

        // Act like socket is detached
        socket.server._connections--;
      }

      // remove handle from socket object, it will be closed when the socket
      // will be sent
      var handle = socket._handle;
      handle.onread = function() {};
      socket._handle = null;

      return handle;
    },

    postSend: function(handle) {
      // Close the Socket handle after sending it
      if (handle)
        handle.close();
    },

    got: function(message, handle, emit) {
      var socket = new net.Socket({handle: handle});
      socket.readable = socket.writable = true;

      // if the socket was created by net.Server we will track the socket
      if (message.key) {

        // add socket to connections list
        var socketList = getSocketList('got', this, message.key);
        socketList.add({
          socket: socket
        });
      }

      emit(socket);
    }
  },

  'dgram.Native': {
    simultaneousAccepts: false,

    send: function(message, handle) {
      return handle;
    },

    got: function(message, handle, emit) {
      emit(handle);
    }
  },

  'dgram.Socket': {
    simultaneousAccepts: false,

    send: function(message, socket) {
      message.dgramType = socket.type;

      return socket._handle;
    },

    got: function(message, handle, emit) {
      var socket = new dgram.Socket(message.dgramType);

      socket.bind(handle, function() {
        emit(socket);
      });
    }
  }
};

// This object keep track of the socket there are sended
function SocketListSend(slave, key) {
  EventEmitter.call(this);

  this.key = key;
  this.slave = slave;
}
util.inherits(SocketListSend, EventEmitter);

SocketListSend.prototype._request = function(msg, cmd, callback) {
  var self = this;

  if (!this.slave.connected) return onclose();
  this.slave.send(msg);

  function onclose() {
    self.slave.removeListener('internalMessage', onreply);
    callback(new Error('Slave closed before reply'));
  };

  function onreply(msg) {
    if (!(msg.cmd === cmd && msg.key === self.key)) return;
    self.slave.removeListener('disconnect', onclose);
    self.slave.removeListener('internalMessage', onreply);

    callback(null, msg);
  };

  this.slave.once('disconnect', onclose);
  this.slave.on('internalMessage', onreply);
};

SocketListSend.prototype.close = function close(callback) {
  this._request({
    cmd: 'NODE_SOCKET_NOTIFY_CLOSE',
    key: this.key
  }, 'NODE_SOCKET_ALL_CLOSED', callback);
};

SocketListSend.prototype.getConnections = function getConnections(callback) {
  this._request({
    cmd: 'NODE_SOCKET_GET_COUNT',
    key: this.key
  }, 'NODE_SOCKET_COUNT', function(err, msg) {
    if (err) return callback(err);
    callback(null, msg.count);
  });
};

// This object keep track of the socket there are received
function SocketListReceive(slave, key) {
  EventEmitter.call(this);

  var self = this;

  this.connections = 0;
  this.key = key;
  this.slave = slave;

  function onempty() {
    if (!self.slave.connected) return;

    self.slave.send({
      cmd: 'NODE_SOCKET_ALL_CLOSED',
      key: self.key
    });
  }

  this.slave.on('internalMessage', function(msg) {
    if (msg.key !== self.key) return;

    if (msg.cmd === 'NODE_SOCKET_NOTIFY_CLOSE') {
      // Already empty
      if (self.connections === 0) return onempty();

      // Wait for sockets to get closed
      self.once('empty', onempty);
    } else if (msg.cmd === 'NODE_SOCKET_GET_COUNT') {
      if (!self.slave.connected) return;
      self.slave.send({
        cmd: 'NODE_SOCKET_COUNT',
        key: self.key,
        count: self.connections
      });
    }
  });
}
util.inherits(SocketListReceive, EventEmitter);

SocketListReceive.prototype.add = function(obj) {
  var self = this;

  this.connections++;

  // Notify previous owner of socket about its state change
  obj.socket.once('close', function() {
    self.connections--;

    if (self.connections === 0) self.emit('empty');
  });
};

function getSocketList(type, slave, key) {
  var sockets = slave._channel.sockets[type];
  var socketList = sockets[key];
  if (!socketList) {
    var Construct = type === 'send' ? SocketListSend : SocketListReceive;
    socketList = sockets[key] = new Construct(slave, key);
  }
  return socketList;
}

var INTERNAL_PREFIX = 'NODE_';
function handleMessage(target, message, handle) {
  var eventName = 'message';
  if (!util.isNull(message) &&
      util.isObject(message) &&
      util.isString(message.cmd) &&
      message.cmd.length > INTERNAL_PREFIX.length &&
      message.cmd.slice(0, INTERNAL_PREFIX.length) === INTERNAL_PREFIX) {
    eventName = 'internalMessage';
  }
  target.emit(eventName, message, handle);
}

function setupChannel(target, channel) {
  target._channel = channel;
  target._handleQueue = null;

  var decoder = new StringDecoder('utf8');
  var jsonBuffer = '';
  channel.buffering = false;
  channel.onread = function(nread, pool, recvHandle) {
    // TODO(bnoordhuis) Check that nread > 0.
    if (pool) {
      jsonBuffer += decoder.write(pool);

      var i, start = 0;

      //Linebreak is used as a message end sign
      while ((i = jsonBuffer.indexOf('\n', start)) >= 0) {
        var json = jsonBuffer.slice(start, i);
        var message = JSON.parse(json);

        // There will be at most one NODE_HANDLE message in every chunk we
        // read because SCM_RIGHTS messages don't get coalesced. Make sure
        // that we deliver the handle with the right message however.
        if (message && message.cmd === 'NODE_HANDLE')
          handleMessage(target, message, recvHandle);
        else
          handleMessage(target, message, undefined);

        start = i + 1;
      }
      jsonBuffer = jsonBuffer.slice(start);
      this.buffering = jsonBuffer.length !== 0;

    } else {
      this.buffering = false;
      target.disconnect();
      channel.onread = nop;
      channel.close();
      maybeClose(target);
    }
  };

  // object where socket lists will live
  channel.sockets = { got: {}, send: {} };

  // handlers will go through this
  target.on('internalMessage', function(message, handle) {
    // Once acknowledged - continue sending handles.
    if (message.cmd === 'NODE_HANDLE_ACK') {
      assert(util.isArray(target._handleQueue));
      var queue = target._handleQueue;
      target._handleQueue = null;

      queue.forEach(function(args) {
        target._send(args.message, args.handle, false);
      });

      // Process a pending disconnect (if any).
      if (!target.connected && target._channel && !target._handleQueue)
        target._disconnect();

      return;
    }

    if (message.cmd !== 'NODE_HANDLE') return;

    // Acknowledge handle receival. Don't emit error events (for example if
    // the other side has disconnected) because this call to send() is not
    // initiated by the user and it shouldn't be fatal to be unable to ACK
    // a message.
    target._send({ cmd: 'NODE_HANDLE_ACK' }, null, true);

    var obj = handleConversion[message.type];

    // Update simultaneous accepts on Windows
    if (process.platform === 'win32') {
      handle._simultaneousAccepts = false;
      net._setSimultaneousAccepts(handle);
    }

    // Convert handle object
    obj.got.call(this, message, handle, function(handle) {
      handleMessage(target, message.msg, handle);
    });
  });

  target.send = function(message, handle) {
    if (!this.connected)
      this.emit('error', new Error('channel closed'));
    else
      this._send(message, handle, false);
  };

  target._send = function(message, handle, swallowErrors) {
    assert(this.connected || this._channel);

    if (util.isUndefined(message))
      throw new TypeError('message cannot be undefined');

    // package messages with a handle object
    if (handle) {
      // this message will be handled by an internalMessage event handler
      message = {
        cmd: 'NODE_HANDLE',
        type: null,
        msg: message
      };

      if (handle instanceof net.Socket) {
        message.type = 'net.Socket';
      } else if (handle instanceof net.Server) {
        message.type = 'net.Server';
      } else if (handle instanceof process.binding('tcp_wrap').TCP ||
                 handle instanceof process.binding('pipe_wrap').Pipe) {
        message.type = 'net.Native';
      } else if (handle instanceof dgram.Socket) {
        message.type = 'dgram.Socket';
      } else if (handle instanceof process.binding('udp_wrap').UDP) {
        message.type = 'dgram.Native';
      } else {
        throw new TypeError("This handle type can't be sent");
      }

      // Queue-up message and handle if we haven't received ACK yet.
      if (this._handleQueue) {
        this._handleQueue.push({ message: message.msg, handle: handle });
        return;
      }

      var obj = handleConversion[message.type];

      // convert TCP object to native handle object
      handle =
          handleConversion[message.type].send.call(target, message, handle);

      // If handle was sent twice, or it is impossible to get native handle
      // out of it - just send a text without the handle.
      if (!handle)
        message = message.msg;

      // Update simultaneous accepts on Windows
      if (obj.simultaneousAccepts) {
        net._setSimultaneousAccepts(handle);
      }
    } else if (this._handleQueue &&
               !(message && message.cmd === 'NODE_HANDLE_ACK')) {
      // Queue request anyway to avoid out-of-order messages.
      this._handleQueue.push({ message: message, handle: null });
      return;
    }

    var req = new WriteWrap();
    req.oncomplete = nop;
    var string = JSON.stringify(message) + '\n';
    var err = channel.writeUtf8String(req, string, handle);

    if (err) {
      if (!swallowErrors)
        this.emit('error', errnoException(err, 'write'));
    } else if (handle && !this._handleQueue) {
      this._handleQueue = [];
    }

    if (obj && obj.postSend) {
      req.oncomplete = obj.postSend.bind(null, handle);
    }

    /* If the master is > 2 read() calls behind, please stop sending. */
    return channel.writeQueueSize < (65536 * 2);
  };

  // connected will be set to false immediately when a disconnect() is
  // requested, even though the channel might still be alive internally to
  // process queued messages. The three states are distinguished as follows:
  // - disconnect() never requested: _channel is not null and connected
  //   is true
  // - disconnect() requested, messages in the queue: _channel is not null
  //   and connected is false
  // - disconnect() requested, channel actually disconnected: _channel is
  //   null and connected is false
  target.connected = true;

  target.disconnect = function() {
    if (!this.connected) {
      this.emit('error', new Error('IPC channel is already disconnected'));
      return;
    }

    // Do not allow any new messages to be written.
    this.connected = false;

    // If there are no queued messages, disconnect immediately. Otherwise,
    // postpone the disconnect so that it happens internally after the
    // queue is flushed.
    if (!this._handleQueue)
      this._disconnect();
  };

  target._disconnect = function() {
    assert(this._channel);

    // This marks the fact that the channel is actually disconnected.
    this._channel = null;

    var fired = false;
    function finish() {
      if (fired) return;
      fired = true;

      channel.close();
      target.emit('disconnect');
    }

    // If a message is being read, then wait for it to complete.
    if (channel.buffering) {
      this.once('message', finish);
      this.once('internalMessage', finish);

      return;
    }

    process.nextTick(finish);
  };

  channel.readStart();
}


function nop() { }

exports.fork = function(modulePath /*, args, options*/) {

  // Get options and args arguments.
  var options, args, execArgv;
  if (util.isArray(arguments[1])) {
    args = arguments[1];
    options = util._extend({}, arguments[2]);
  } else if (arguments[1] && typeof arguments[1] !== 'object') {
    throw new TypeError('Incorrect value of args option');
  } else {
    args = [];
    options = util._extend({}, arguments[1]);
  }

  // Prepare arguments for fork:
  execArgv = options.execArgv || process.execArgv;
  args = execArgv.concat([modulePath], args);

  // Leave stdin open for the IPC channel. stdout and stderr should be the
  // same as the parent's if silent isn't set.
  options.stdio = options.silent ? ['pipe', 'pipe', 'pipe', 'ipc'] :
      [0, 1, 2, 'ipc'];

  options.execPath = options.execPath || process.execPath;

  return spawn(options.execPath, args, options);
};


exports._forkChild = function(fd) {
  // set process.send()
  var p = createPipe(true);
  p.open(fd);
  p.unref();
  setupChannel(process, p);

  var refs = 0;
  process.on('newListener', function(name) {
    if (name !== 'message' && name !== 'disconnect') return;
    if (++refs === 1) p.ref();
  });
  process.on('removeListener', function(name) {
    if (name !== 'message' && name !== 'disconnect') return;
    if (--refs === 0) p.unref();
  });
};


function normalizeExecArgs(command /*, options, callback */) {
  var file, args, options, callback;

  if (util.isFunction(arguments[1])) {
    options = undefined;
    callback = arguments[1];
  } else {
    options = arguments[1];
    callback = arguments[2];
  }

  if (process.platform === 'win32') {
    file = process.env.comspec || 'cmd.exe';
    args = ['/s', '/c', '"' + command + '"'];
    // Make a shallow copy before patching so we don't clobber the user's
    // options object.
    options = util._extend({}, options);
    options.windowsVerbatimArguments = true;
  } else {
    file = '/bin/sh';
    args = ['-c', command];
  }

  if (options && options.shell)
    file = options.shell;

  return {
    cmd: command,
    file: file,
    args: args,
    options: options,
    callback: callback
  };
}


exports.exec = function(command /*, options, callback */) {
  var opts = normalizeExecArgs.apply(null, arguments);
  return exports.execFile(opts.file,
                          opts.args,
                          opts.options,
                          opts.callback);
};


exports.execFile = function(file /* args, options, callback */) {
<<<<<<< HEAD
  var args, callback;
=======
  var args = [], optionArg, callback;
>>>>>>> fe201969
  var options = {
    encoding: 'utf8',
    timeout: 0,
    maxBuffer: 200 * 1024,
    killSignal: 'SIGTERM',
    cwd: null,
    env: null
  };

  // Parse the optional positional parameters.
  var pos = 1;
  if (pos < arguments.length && Array.isArray(arguments[pos])) {
    args = arguments[pos++];
  } else if (pos < arguments.length && arguments[pos] == null) {
    pos++;
  }

<<<<<<< HEAD
  if (util.isFunction(arguments[arguments.length - 1])) {
    callback = arguments[arguments.length - 1];
  }

  if (util.isArray(arguments[1])) {
    args = arguments[1];
    options = util._extend(options, arguments[2]);
  } else {
    args = [];
    options = util._extend(options, arguments[1]);
=======
  if (pos < arguments.length && typeof arguments[pos] === 'object') {
    options = util._extend(options, arguments[pos++]);
  } else if (pos < arguments.length && arguments[pos] == null) {
    pos++;
  }

  if (pos < arguments.length && typeof arguments[pos] === 'function') {
    callback = arguments[pos++];
  }

  if (pos === 1 && arguments.length > 1) {
    throw new TypeError('Incorrect value of args option');
>>>>>>> fe201969
  }

  var child = spawn(file, args, {
    cwd: options.cwd,
    env: options.env,
    gid: options.gid,
    uid: options.uid,
    windowsVerbatimArguments: !!options.windowsVerbatimArguments
  });

  var encoding;
  var _stdout;
  var _stderr;
  if (options.encoding !== 'buffer' && Buffer.isEncoding(options.encoding)) {
    encoding = options.encoding;
    _stdout = '';
    _stderr = '';
  } else {
    _stdout = [];
    _stderr = [];
    encoding = null;
  }
  var stdoutLen = 0;
  var stderrLen = 0;
  var killed = false;
  var exited = false;
  var timeoutId;

  var ex = null;

  function exithandler(code, signal) {
    if (exited) return;
    exited = true;

    if (timeoutId) {
      clearTimeout(timeoutId);
      timeoutId = null;
    }

    if (!callback) return;

    // merge chunks
    var stdout;
    var stderr;
    if (!encoding) {
      stdout = Buffer.concat(_stdout);
      stderr = Buffer.concat(_stderr);
    } else {
      stdout = _stdout;
      stderr = _stderr;
    }

    if (ex) {
      // Will be handled later
    } else if (code === 0 && signal === null) {
      callback(null, stdout, stderr);
      return;
    }

    var cmd = file;
    if (args.length !== 0)
      cmd += ' ' + args.join(' ');

    if (!ex) {
      ex = new Error('Command failed: ' + cmd + '\n' + stderr);
      ex.killed = child.killed || killed;
      ex.code = code < 0 ? uv.errname(code) : code;
      ex.signal = signal;
    }

    ex.cmd = cmd;
    callback(ex, stdout, stderr);
  }

  function errorhandler(e) {
    ex = e;
    child.stdout.destroy();
    child.stderr.destroy();
    exithandler();
  }

  function kill() {
    child.stdout.destroy();
    child.stderr.destroy();

    killed = true;
    try {
      child.kill(options.killSignal);
    } catch (e) {
      ex = e;
      exithandler();
    }
  }

  if (options.timeout > 0) {
    timeoutId = setTimeout(function() {
      kill();
      timeoutId = null;
    }, options.timeout);
  }

  child.stdout.addListener('data', function(chunk) {
    stdoutLen += chunk.length;

    if (stdoutLen > options.maxBuffer) {
      ex = new Error('stdout maxBuffer exceeded.');
      kill();
    } else {
      if (!encoding)
        _stdout.push(chunk);
      else
        _stdout += chunk;
    }
  });

  child.stderr.addListener('data', function(chunk) {
    stderrLen += chunk.length;

    if (stderrLen > options.maxBuffer) {
      ex = new Error('stderr maxBuffer exceeded.');
      kill();
    } else {
      if (!encoding)
        _stderr.push(chunk);
      else
        _stderr += chunk;
    }
  });

  if (encoding) {
    child.stderr.setEncoding(encoding);
    child.stdout.setEncoding(encoding);
  }

  child.addListener('close', exithandler);
  child.addListener('error', errorhandler);

  return child;
};

var _deprecatedCustomFds = util.deprecate(function(options) {
  options.stdio = options.customFds.map(function(fd) {
    return fd === -1 ? 'pipe' : fd;
  });
}, 'child_process: customFds option is deprecated, use stdio instead.');

function _convertCustomFds(options) {
  if (options && options.customFds && !options.stdio) {
    _deprecatedCustomFds(options);
  }
}


function _validateStdio(stdio, sync) {
  var ipc,
      ipcFd;

  // Replace shortcut with an array
  if (util.isString(stdio)) {
    switch (stdio) {
      case 'ignore': stdio = ['ignore', 'ignore', 'ignore']; break;
      case 'pipe': stdio = ['pipe', 'pipe', 'pipe']; break;
      case 'inherit': stdio = [0, 1, 2]; break;
      default: throw new TypeError('Incorrect value of stdio option: ' + stdio);
    }
  } else if (!util.isArray(stdio)) {
    throw new TypeError('Incorrect value of stdio option: ' +
        util.inspect(stdio));
  }

  // At least 3 stdio will be created
  // Don't concat() a new Array() because it would be sparse, and
  // stdio.reduce() would skip the sparse elements of stdio.
  // See http://stackoverflow.com/a/5501711/3561
  while (stdio.length < 3) stdio.push(undefined);

  // Translate stdio into C++-readable form
  // (i.e. PipeWraps or fds)
  stdio = stdio.reduce(function(acc, stdio, i) {
    function cleanup() {
      acc.filter(function(stdio) {
        return stdio.type === 'pipe' || stdio.type === 'ipc';
      }).forEach(function(stdio) {
        if (stdio.handle)
          stdio.handle.close();
      });
    }

    // Defaults
    if (util.isNullOrUndefined(stdio)) {
      stdio = i < 3 ? 'pipe' : 'ignore';
    }

    if (stdio === null || stdio === 'ignore') {
      acc.push({type: 'ignore'});
    } else if (stdio === 'pipe' || util.isNumber(stdio) && stdio < 0) {
      var a = {
        type: 'pipe',
        readable: i === 0,
        writable: i !== 0
      };

      if (!sync)
        a.handle = createPipe();

      acc.push(a);
    } else if (stdio === 'ipc') {
      if (sync || !util.isUndefined(ipc)) {
        // Cleanup previously created pipes
        cleanup();
        if (!sync)
          throw Error('Child process can have only one IPC pipe');
        else
          throw Error('You cannot use IPC with synchronous forks');
      }

      ipc = createPipe(true);
      ipcFd = i;

      acc.push({
        type: 'pipe',
        handle: ipc,
        ipc: true
      });
    } else if (stdio === 'inherit') {
      acc.push({
        type: 'inherit',
        fd: i
      });
    } else if (util.isNumber(stdio) || util.isNumber(stdio.fd)) {
      acc.push({
        type: 'fd',
        fd: stdio.fd || stdio
      });
    } else if (getHandleWrapType(stdio) || getHandleWrapType(stdio.handle) ||
               getHandleWrapType(stdio._handle)) {
      var handle = getHandleWrapType(stdio) ?
          stdio :
          getHandleWrapType(stdio.handle) ? stdio.handle : stdio._handle;

      acc.push({
        type: 'wrap',
        wrapType: getHandleWrapType(handle),
        handle: handle
      });
    } else if (util.isBuffer(stdio) || util.isString(stdio)) {
      if (!sync) {
        cleanup();
        throw new TypeError('Asynchronous forks do not support Buffer input: ' +
            util.inspect(stdio));
      }
    } else {
      // Cleanup
      cleanup();
      throw new TypeError('Incorrect value for stdio stream: ' +
          util.inspect(stdio));
    }

    return acc;
  }, []);

  return {stdio: stdio, ipc: ipc, ipcFd: ipcFd};
}


function normalizeSpawnArguments(file /*, args, options*/) {
  var args, options;

  if (Array.isArray(arguments[1])) {
    args = arguments[1].slice(0);
    options = arguments[2];
<<<<<<< HEAD
  } else if (arguments[1] !== undefined && !util.isObject(arguments[1])) {
=======
  } else if (arguments[1] && typeof arguments[1] !== 'object') {
>>>>>>> fe201969
    throw new TypeError('Incorrect value of args option');
  } else {
    args = [];
    options = arguments[1];
  }

  if (options === undefined)
    options = {};
  else if (!util.isObject(options))
    throw new TypeError('options argument must be an object');

  args.unshift(file);

  var env = options.env || process.env;
  var envPairs = [];

  for (var key in env) {
    envPairs.push(key + '=' + env[key]);
  }

  _convertCustomFds(options);

  return {
    file: file,
    args: args,
    options: options,
    envPairs: envPairs
  };
}


var spawn = exports.spawn = function(/*file, args, options*/) {
  var opts = normalizeSpawnArguments.apply(null, arguments);
  var options = opts.options;
  var child = new ChildProcess();

  child.spawn({
    file: opts.file,
    args: opts.args,
    cwd: options.cwd,
    windowsVerbatimArguments: !!options.windowsVerbatimArguments,
    detached: !!options.detached,
    envPairs: opts.envPairs,
    stdio: options.stdio,
    uid: options.uid,
    gid: options.gid
  });

  return child;
};


function maybeClose(subprocess) {
  subprocess._closesGot++;

  if (subprocess._closesGot == subprocess._closesNeeded) {
    subprocess.emit('close', subprocess.exitCode, subprocess.signalCode);
  }
}


function ChildProcess() {
  EventEmitter.call(this);

  // Initialize TCPWrap and PipeWrap
  process.binding('tcp_wrap');
  process.binding('pipe_wrap');

  var self = this;

  this._closesNeeded = 1;
  this._closesGot = 0;
  this.connected = false;

  this.signalCode = null;
  this.exitCode = null;
  this.killed = false;
  this.spawnfile = null;

  this._handle = new Process();
  this._handle.owner = this;

  this._handle.onexit = function(exitCode, signalCode) {
    //
    // follow 0.4.x behaviour:
    //
    // - normally terminated processes don't touch this.signalCode
    // - signaled processes don't touch this.exitCode
    //
    // new in 0.9.x:
    //
    // - spawn failures are reported with exitCode < 0
    //
    var syscall = self.spawnfile ? 'spawn ' + self.spawnfile : 'spawn';
    var err = (exitCode < 0) ? errnoException(exitCode, syscall) : null;

    if (signalCode) {
      self.signalCode = signalCode;
    } else {
      self.exitCode = exitCode;
    }

    if (self.stdin) {
      self.stdin.destroy();
    }

    self._handle.close();
    self._handle = null;

    if (exitCode < 0) {
      if (self.spawnfile)
        err.path = self.spawnfile;

      self.emit('error', err);
    } else {
      self.emit('exit', self.exitCode, self.signalCode);
    }

    // if any of the stdio streams have not been touched,
    // then pull all the data through so that it can get the
    // eof and emit a 'close' event.
    // Do it on nextTick so that the user has one last chance
    // to consume the output, if for example they only want to
    // start reading the data once the process exits.
    process.nextTick(function() {
      flushStdio(self);
    });

    maybeClose(self);
  };
}
util.inherits(ChildProcess, EventEmitter);


function flushStdio(subprocess) {
  if (subprocess.stdio == null) return;
  subprocess.stdio.forEach(function(stream, fd, stdio) {
    if (!stream || !stream.readable || stream._consuming ||
        stream._readableState.flowing)
      return;
    stream.resume();
  });
}



function getHandleWrapType(stream) {
  if (stream instanceof handleWraps.Pipe) return 'pipe';
  if (stream instanceof handleWraps.TTY) return 'tty';
  if (stream instanceof handleWraps.TCP) return 'tcp';
  if (stream instanceof handleWraps.UDP) return 'udp';

  return false;
}


ChildProcess.prototype.spawn = function(options) {
  var self = this,
      ipc,
      ipcFd,
      // If no `stdio` option was given - use default
      stdio = options.stdio || 'pipe';

  stdio = _validateStdio(stdio, false);

  ipc = stdio.ipc;
  ipcFd = stdio.ipcFd;
  stdio = options.stdio = stdio.stdio;

  if (!util.isUndefined(ipc)) {
    // Let child process know about opened IPC channel
    options.envPairs = options.envPairs || [];
    options.envPairs.push('NODE_CHANNEL_FD=' + ipcFd);
  }

  this.spawnfile = options.file;

  var err = this._handle.spawn(options);

  // Run-time errors should emit an error, not throw an exception.
  if (err === uv.UV_EAGAIN ||
      err === uv.UV_EMFILE ||
      err === uv.UV_ENFILE ||
      err === uv.UV_ENOENT) {
    process.nextTick(function() {
      self._handle.onexit(err);
    });
    // There is no point in continuing when we've hit EMFILE or ENFILE
    // because we won't be able to set up the stdio file descriptors.
    // It's kind of silly that the de facto spec for ENOENT (the test suite)
    // mandates that stdio _is_ set up, even if there is no process on the
    // receiving end, but it is what it is.
    if (err !== uv.UV_ENOENT) return err;
  } else if (err) {
    // Close all opened fds on error
    stdio.forEach(function(stdio) {
      if (stdio.type === 'pipe') {
        stdio.handle.close();
      }
    });

    this._handle.close();
    this._handle = null;
    throw errnoException(err, 'spawn');
  }

  this.pid = this._handle.pid;

  stdio.forEach(function(stdio, i) {
    if (stdio.type === 'ignore') return;

    if (stdio.ipc) {
      self._closesNeeded++;
      return;
    }

    if (stdio.handle) {
      // when i === 0 - we're dealing with stdin
      // (which is the only one writable pipe)
      stdio.socket = createSocket(self.pid !== 0 ? stdio.handle : null, i > 0);

      if (i > 0 && self.pid !== 0) {
        self._closesNeeded++;
        stdio.socket.on('close', function() {
          maybeClose(self);
        });
      }
    }
  });

  this.stdin = stdio.length >= 1 && !util.isUndefined(stdio[0].socket) ?
      stdio[0].socket : null;
  this.stdout = stdio.length >= 2 && !util.isUndefined(stdio[1].socket) ?
      stdio[1].socket : null;
  this.stderr = stdio.length >= 3 && !util.isUndefined(stdio[2].socket) ?
      stdio[2].socket : null;

  this.stdio = stdio.map(function(stdio) {
    return util.isUndefined(stdio.socket) ? null : stdio.socket;
  });

  // Add .send() method and start listening for IPC data
  if (!util.isUndefined(ipc)) setupChannel(this, ipc);

  return err;
};


ChildProcess.prototype.kill = function(sig) {
  var signal;

  if (!constants) {
    constants = process.binding('constants');
  }

  if (sig === 0) {
    signal = 0;
  } else if (!sig) {
    signal = constants['SIGTERM'];
  } else {
    signal = constants[sig];
  }

  if (util.isUndefined(signal)) {
    throw new Error('Unknown signal: ' + sig);
  }

  if (this._handle) {
    var err = this._handle.kill(signal);
    if (err === 0) {
      /* Success. */
      this.killed = true;
      return true;
    }
    if (err === uv.UV_ESRCH) {
      /* Already dead. */
    } else if (err === uv.UV_EINVAL || err === uv.UV_ENOSYS) {
      /* The underlying platform doesn't support this signal. */
      throw errnoException(err, 'kill');
    } else {
      /* Other error, almost certainly EPERM. */
      this.emit('error', errnoException(err, 'kill'));
    }
  }

  /* Kill didn't succeed. */
  return false;
};


ChildProcess.prototype.ref = function() {
  if (this._handle) this._handle.ref();
};


ChildProcess.prototype.unref = function() {
  if (this._handle) this._handle.unref();
};


function lookupSignal(signal) {
  if (typeof signal === 'number')
    return signal;

  if (!constants)
    constants = process.binding('constants');

  if (!(signal in constants))
    throw new Error('Unknown signal: ' + signal);

  return constants[signal];
}


function spawnSync(/*file, args, options*/) {
  var opts = normalizeSpawnArguments.apply(null, arguments);

  var options = opts.options;

  var i;

  options.file = opts.file;
  options.args = opts.args;
  options.envPairs = opts.envPairs;

  if (options.killSignal)
    options.killSignal = lookupSignal(options.killSignal);

  options.stdio = _validateStdio(options.stdio || 'pipe', true).stdio;

  if (options.input) {
    var stdin = options.stdio[0] = util._extend({}, options.stdio[0]);
    stdin.input = options.input;
  }

  // We may want to pass data in on any given fd, ensure it is a valid buffer
  for (i = 0; i < options.stdio.length; i++) {
    var input = options.stdio[i] && options.stdio[i].input;
    if (input != null) {
      var pipe = options.stdio[i] = util._extend({}, options.stdio[i]);
      if (Buffer.isBuffer(input))
        pipe.input = input;
      else if (util.isString(input))
        pipe.input = new Buffer(input, options.encoding);
      else
        throw new TypeError(util.format(
            'stdio[%d] should be Buffer or string not %s',
            i,
            typeof input));
    }
  }

  if (!spawn_sync)
    spawn_sync = process.binding('spawn_sync');

  var result = spawn_sync.spawn(options);

  if (result.output && options.encoding) {
    for (i = 0; i < result.output.length; i++) {
      if (!result.output[i])
        continue;
      result.output[i] = result.output[i].toString(options.encoding);
    }
  }

  result.stdout = result.output && result.output[1];
  result.stderr = result.output && result.output[2];

  if (result.error)
    result.error = errnoException(result.error, 'spawnSync');

  util._extend(result, opts);

  return result;
}
exports.spawnSync = spawnSync;


function checkExecSyncError(ret) {
  if (ret.error || ret.status !== 0) {
    var err = ret.error;
    ret.error = null;

    if (!err) {
      var msg = 'Command failed: ' +
                (ret.cmd ? ret.cmd : ret.args.join(' ')) +
                (ret.stderr ? '\n' + ret.stderr.toString() : '');
      err = new Error(msg);
    }

    util._extend(err, ret);
    return err;
  }

  return false;
}


function execFileSync(/*command, options*/) {
  var opts = normalizeSpawnArguments.apply(null, arguments);
  var inheritStderr = !opts.options.stdio;

  var ret = spawnSync(opts.file, opts.args.slice(1), opts.options);

  if (inheritStderr)
    process.stderr.write(ret.stderr);

  var err = checkExecSyncError(ret);

  if (err)
    throw err;
  else
    return ret.stdout;
}
exports.execFileSync = execFileSync;


function execSync(/*comand, options*/) {
  var opts = normalizeExecArgs.apply(null, arguments);
  var inheritStderr = opts.options ? !opts.options.stdio : true;

  var ret = spawnSync(opts.file, opts.args, opts.options);
  ret.cmd = opts.cmd;

  if (inheritStderr)
    process.stderr.write(ret.stderr);

  var err = checkExecSyncError(ret);

  if (err)
    throw err;
  else
    return ret.stdout;
}
exports.execSync = execSync;<|MERGE_RESOLUTION|>--- conflicted
+++ resolved
@@ -647,11 +647,7 @@
 
 
 exports.execFile = function(file /* args, options, callback */) {
-<<<<<<< HEAD
-  var args, callback;
-=======
-  var args = [], optionArg, callback;
->>>>>>> fe201969
+  var args = [], callback;
   var options = {
     encoding: 'utf8',
     timeout: 0,
@@ -669,31 +665,18 @@
     pos++;
   }
 
-<<<<<<< HEAD
-  if (util.isFunction(arguments[arguments.length - 1])) {
-    callback = arguments[arguments.length - 1];
-  }
-
-  if (util.isArray(arguments[1])) {
-    args = arguments[1];
-    options = util._extend(options, arguments[2]);
-  } else {
-    args = [];
-    options = util._extend(options, arguments[1]);
-=======
-  if (pos < arguments.length && typeof arguments[pos] === 'object') {
+  if (pos < arguments.length && util.isObject(arguments[pos])) {
     options = util._extend(options, arguments[pos++]);
   } else if (pos < arguments.length && arguments[pos] == null) {
     pos++;
   }
 
-  if (pos < arguments.length && typeof arguments[pos] === 'function') {
+  if (pos < arguments.length && util.isFunction(arguments[pos])) {
     callback = arguments[pos++];
   }
 
   if (pos === 1 && arguments.length > 1) {
     throw new TypeError('Incorrect value of args option');
->>>>>>> fe201969
   }
 
   var child = spawn(file, args, {
@@ -965,11 +948,7 @@
   if (Array.isArray(arguments[1])) {
     args = arguments[1].slice(0);
     options = arguments[2];
-<<<<<<< HEAD
   } else if (arguments[1] !== undefined && !util.isObject(arguments[1])) {
-=======
-  } else if (arguments[1] && typeof arguments[1] !== 'object') {
->>>>>>> fe201969
     throw new TypeError('Incorrect value of args option');
   } else {
     args = [];
