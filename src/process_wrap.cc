// Copyright Joyent, Inc. and other Node contributors.
//
// Permission is hereby granted, free of charge, to any person obtaining a
// copy of this software and associated documentation files (the
// "Software"), to deal in the Software without restriction, including
// without limitation the rights to use, copy, modify, merge, publish,
// distribute, sublicense, and/or sell copies of the Software, and to permit
// persons to whom the Software is furnished to do so, subject to the
// following conditions:
//
// The above copyright notice and this permission notice shall be included
// in all copies or substantial portions of the Software.
//
// THE SOFTWARE IS PROVIDED "AS IS", WITHOUT WARRANTY OF ANY KIND, EXPRESS
// OR IMPLIED, INCLUDING BUT NOT LIMITED TO THE WARRANTIES OF
// MERCHANTABILITY, FITNESS FOR A PARTICULAR PURPOSE AND NONINFRINGEMENT. IN
// NO EVENT SHALL THE AUTHORS OR COPYRIGHT HOLDERS BE LIABLE FOR ANY CLAIM,
// DAMAGES OR OTHER LIABILITY, WHETHER IN AN ACTION OF CONTRACT, TORT OR
// OTHERWISE, ARISING FROM, OUT OF OR IN CONNECTION WITH THE SOFTWARE OR THE
// USE OR OTHER DEALINGS IN THE SOFTWARE.

#include "node.h"
#include "handle_wrap.h"
#include "pipe_wrap.h"
#include <string.h>
#include <stdlib.h>

#define UNWRAP \
  assert(!args.Holder().IsEmpty()); \
  assert(args.Holder()->InternalFieldCount() > 0); \
  ProcessWrap* wrap =  \
      static_cast<ProcessWrap*>(args.Holder()->GetPointerFromInternalField(0)); \
  if (!wrap) { \
    uv_err_t err; \
    err.code = UV_EBADF; \
    SetErrno(err); \
    return scope.Close(Integer::New(-1)); \
  }

namespace node {

using v8::Object;
using v8::Handle;
using v8::Local;
using v8::Persistent;
using v8::Value;
using v8::HandleScope;
using v8::FunctionTemplate;
using v8::String;
using v8::Array;
using v8::Function;
using v8::TryCatch;
using v8::Context;
using v8::Arguments;
using v8::Integer;
using v8::Exception;
using v8::ThrowException;

static Persistent<String> onexit_sym;

class ProcessWrap : public HandleWrap {
 public:
  static void Initialize(Handle<Object> target) {
    HandleScope scope;

    HandleWrap::Initialize(target);

    Local<FunctionTemplate> constructor = FunctionTemplate::New(New);
    constructor->InstanceTemplate()->SetInternalFieldCount(1);
    constructor->SetClassName(String::NewSymbol("Process"));

    NODE_SET_PROTOTYPE_METHOD(constructor, "close", HandleWrap::Close);

    NODE_SET_PROTOTYPE_METHOD(constructor, "spawn", Spawn);
    NODE_SET_PROTOTYPE_METHOD(constructor, "kill", Kill);

    target->Set(String::NewSymbol("Process"), constructor->GetFunction());
  }

 private:
  static Handle<Value> New(const Arguments& args) {
    // This constructor should not be exposed to public javascript.
    // Therefore we assert that we are not trying to call this as a
    // normal function.
    assert(args.IsConstructCall());

    HandleScope scope;
    ProcessWrap *wrap = new ProcessWrap(args.This());
    assert(wrap);

    return scope.Close(args.This());
  }

  ProcessWrap(Handle<Object> object) : HandleWrap(object, NULL) { }
  ~ProcessWrap() { }

  static Handle<Value> Spawn(const Arguments& args) {
    HandleScope scope;

    UNWRAP

    Local<Object> js_options = args[0]->ToObject();

    uv_process_options2_t options;
    memset(&options, 0, sizeof(uv_process_options_t));

    options.exit_cb = OnExit;

    // options.uid
    Local<Value> uid_v = js_options->Get(String::NewSymbol("uid"));
    if (uid_v->IsInt32()) {
      int32_t uid = uid_v->Int32Value();
      if (uid & ~((uv_uid_t) ~0)) {
        return ThrowException(Exception::RangeError(
            String::New("options.uid is out of range")));
      }
      options.flags |= UV_PROCESS_SETUID;
      options.uid = (uv_uid_t) uid;
    } else if (!uid_v->IsUndefined() && !uid_v->IsNull()) {
      return ThrowException(Exception::TypeError(
          String::New("options.uid should be a number")));
    }

    // options.gid
    Local<Value> gid_v = js_options->Get(String::NewSymbol("gid"));
    if (gid_v->IsInt32()) {
      int32_t gid = gid_v->Int32Value();
      if (gid & ~((uv_gid_t) ~0)) {
        return ThrowException(Exception::RangeError(
           String::New("options.gid is out of range")));
      }
      options.flags |= UV_PROCESS_SETGID;
      options.gid = (uv_gid_t) gid;
    } else if (!gid_v->IsUndefined() && !gid_v->IsNull()) {
      return ThrowException(Exception::TypeError(
          String::New("options.gid should be a number")));
    }

    // TODO is this possible to do without mallocing ?

    // options.file
<<<<<<< HEAD
    Local<Value> file_v = js_options->Get(String::New("file"));
    String::Utf8Value file(file_v->IsString() ? file_v : Local<Value>());
    if (file.length() > 0) {
      options.file = *file;
=======
    Local<Value> file_v = js_options->Get(String::NewSymbol("file"));
    String::Utf8Value file(file_v->IsString() ? file_v : Local<Value>());
    if (file.length() > 0) {
      options.file = *file;
    } else {
      return ThrowException(Exception::TypeError(String::New("Bad argument")));
>>>>>>> db844b15
    }

    // options.args
    Local<Value> argv_v = js_options->Get(String::NewSymbol("args"));
    if (!argv_v.IsEmpty() && argv_v->IsArray()) {
      Local<Array> js_argv = Local<Array>::Cast(argv_v);
      int argc = js_argv->Length();
      // Heap allocate to detect errors. +1 is for NULL.
      options.args = new char*[argc + 1];
      for (int i = 0; i < argc; i++) {
        String::Utf8Value arg(js_argv->Get(i));
        options.args[i] = strdup(*arg);
      }
      options.args[argc] = NULL;
    }

    // options.cwd
<<<<<<< HEAD
    Local<Value> cwd_v = js_options->Get(String::New("cwd"));
    String::Utf8Value cwd(cwd_v->IsString() ? cwd_v : Local<Value>());
    if (cwd.length() > 0) {
      options.cwd = *cwd;
    }
=======
    Local<Value> cwd_v = js_options->Get(String::NewSymbol("cwd"));
    String::Utf8Value cwd(cwd_v->IsString() ? cwd_v : Local<Value>());
      if (cwd.length() > 0) {
      options.cwd = *cwd;
      }
>>>>>>> db844b15

    // options.env
    Local<Value> env_v = js_options->Get(String::NewSymbol("envPairs"));
    if (!env_v.IsEmpty() && env_v->IsArray()) {
      Local<Array> env = Local<Array>::Cast(env_v);
      int envc = env->Length();
      options.env = new char*[envc + 1]; // Heap allocated to detect errors.
      for (int i = 0; i < envc; i++) {
        String::Utf8Value pair(env->Get(i));
        options.env[i] = strdup(*pair);
      }
      options.env[envc] = NULL;
    }

    // options.stdin_stream
    Local<Value> stdin_stream_v = js_options->Get(
        String::NewSymbol("stdinStream"));
    if (!stdin_stream_v.IsEmpty() && stdin_stream_v->IsObject()) {
      PipeWrap* stdin_wrap = PipeWrap::Unwrap(stdin_stream_v->ToObject());
      options.stdin_stream = stdin_wrap->UVHandle();
    }

    // options.stdout_stream
    Local<Value> stdout_stream_v = js_options->Get(
        String::NewSymbol("stdoutStream"));
    if (!stdout_stream_v.IsEmpty() && stdout_stream_v->IsObject()) {
      PipeWrap* stdout_wrap = PipeWrap::Unwrap(stdout_stream_v->ToObject());
      options.stdout_stream = stdout_wrap->UVHandle();
    }

    // options.stderr_stream
    Local<Value> stderr_stream_v = js_options->Get(
        String::NewSymbol("stderrStream"));
    if (!stderr_stream_v.IsEmpty() && stderr_stream_v->IsObject()) {
      PipeWrap* stderr_wrap = PipeWrap::Unwrap(stderr_stream_v->ToObject());
      options.stderr_stream = stderr_wrap->UVHandle();
    }

    // options.windows_verbatim_arguments
    if (js_options->Get(String::NewSymbol("windowsVerbatimArguments"))->
          IsTrue()) {
      options.flags |= UV_PROCESS_WINDOWS_VERBATIM_ARGUMENTS;
    }

    int r = uv_spawn2(uv_default_loop(), &wrap->process_, options);

    if (r) {
      SetErrno(uv_last_error(uv_default_loop()));
    }
    else {
      wrap->SetHandle((uv_handle_t*)&wrap->process_);
      assert(wrap->process_.data == wrap);
      wrap->object_->Set(String::New("pid"), Integer::New(wrap->process_.pid));
    }

    if (options.args) {
      for (int i = 0; options.args[i]; i++) free(options.args[i]);
      delete [] options.args;
    }

    if (options.env) {
      for (int i = 0; options.env[i]; i++) free(options.env[i]);
      delete [] options.env;
    }

    return scope.Close(Integer::New(r));
  }

  static Handle<Value> Kill(const Arguments& args) {
    HandleScope scope;

    UNWRAP

    int signal = args[0]->Int32Value();

    int r = uv_process_kill(&wrap->process_, signal);

    if (r) SetErrno(uv_last_error(uv_default_loop()));

    return scope.Close(Integer::New(r));
  }

  static void OnExit(uv_process_t* handle, int exit_status, int term_signal) {
    HandleScope scope;

    ProcessWrap* wrap = static_cast<ProcessWrap*>(handle->data);
    assert(wrap);
    assert(&wrap->process_ == handle);

    Local<Value> argv[2] = {
      Integer::New(exit_status),
      String::New(signo_string(term_signal))
    };

    if (onexit_sym.IsEmpty()) {
      onexit_sym = NODE_PSYMBOL("onexit");
    }
    MakeCallback(wrap->object_, onexit_sym, ARRAY_SIZE(argv), argv);
  }

  uv_process_t process_;
};


}  // namespace node

NODE_MODULE(node_process_wrap, node::ProcessWrap::Initialize)<|MERGE_RESOLUTION|>--- conflicted
+++ resolved
@@ -139,19 +139,12 @@
     // TODO is this possible to do without mallocing ?
 
     // options.file
-<<<<<<< HEAD
-    Local<Value> file_v = js_options->Get(String::New("file"));
-    String::Utf8Value file(file_v->IsString() ? file_v : Local<Value>());
-    if (file.length() > 0) {
-      options.file = *file;
-=======
     Local<Value> file_v = js_options->Get(String::NewSymbol("file"));
     String::Utf8Value file(file_v->IsString() ? file_v : Local<Value>());
     if (file.length() > 0) {
       options.file = *file;
     } else {
       return ThrowException(Exception::TypeError(String::New("Bad argument")));
->>>>>>> db844b15
     }
 
     // options.args
@@ -169,19 +162,11 @@
     }
 
     // options.cwd
-<<<<<<< HEAD
-    Local<Value> cwd_v = js_options->Get(String::New("cwd"));
+    Local<Value> cwd_v = js_options->Get(String::NewSymbol("cwd"));
     String::Utf8Value cwd(cwd_v->IsString() ? cwd_v : Local<Value>());
     if (cwd.length() > 0) {
       options.cwd = *cwd;
     }
-=======
-    Local<Value> cwd_v = js_options->Get(String::NewSymbol("cwd"));
-    String::Utf8Value cwd(cwd_v->IsString() ? cwd_v : Local<Value>());
-      if (cwd.length() > 0) {
-      options.cwd = *cwd;
-      }
->>>>>>> db844b15
 
     // options.env
     Local<Value> env_v = js_options->Get(String::NewSymbol("envPairs"));
